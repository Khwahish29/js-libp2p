--- conflicted
+++ resolved
@@ -55,19 +55,12 @@
     "peer-info": "~0.15.1"
   },
   "dependencies": {
-<<<<<<< HEAD
-    "async": "^2.6.1",
+    "async": "^2.6.2",
     "bs58": "^4.0.1",
     "debug": "^4.1.1",
     "err-code": "^1.1.2",
-    "length-prefixed-stream": "^1.6.0",
+    "length-prefixed-stream": "^2.0.0",
     "libp2p-crypto": "^0.16.1",
-=======
-    "async": "^2.6.2",
-    "debug": "^4.1.1",
-    "err-code": "^1.1.2",
-    "length-prefixed-stream": "^2.0.0",
->>>>>>> 5ef5a351
     "protons": "^1.0.1",
     "pull-length-prefixed": "^1.3.1",
     "pull-pushable": "^2.2.0",
